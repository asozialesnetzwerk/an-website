import json
import os
import re
import shutil
from typing import Dict

# pylint: disable=invalid-name

DIR = os.path.dirname(__file__)

RSS_STRING = """<?xml version="1.0" encoding="UTF-8"?>
<rss version="2.0">
  <channel>
    <title>Kaenguru-Soundboard{extra_title}</title>
    <description>Ein Soundboard zu den Känguru Chroniken{extra_desc}</description>
    <language>de-de</language>
    <link>https://asozial.org/kaenguru-soundboard/{extra_link}</link>
    {items}
  </channel>
</rss>
"""

RSS_ITEM_STRING = """    <item>
      <title>{title}</title>
      <link>https://asozial.org/kaenguru-soundboard/files/{file_name}.mp3</link>
      <enclosure url="https://asozial.org/kaenguru-soundboard/files/{file_name}.mp3"
                 type="audio/mpeg">
      <guid>{file_name}</guid>          
    </item>"""

RSS_TITLE_STRING = "[{book}, {chapter}] {file_name}"

HTML_STRING = """
<!DOCTYPE html>
<html lang="de">
<head>
    <meta charset="UTF-8">
    <meta name="theme-color" content="#8B0000">
    <meta property="og:url" content="https://asozial.org/kaenguru-soundboard/{extra_link}" />
    <meta property="og:type" content="website" />
    <title>Känguru-Soundboard{extra_title}</title>
    <meta property="og:title" content="Känguru-Soundboard{extra_title}" />
    <meta property="og:description" content="Ein Soundboard zu den Känguru Chroniken{extra_desc}" />
    <style>
        :root {{
            --red: #8B0000;
            --white: #fefefe;
            --light-grey: #9e9e9e;
            --grey: #242424;
            --black: #000;
            --dark-grey: #111111;
            --light-red: #f00;
            --light-blue: #00bfff;
            --blue: #00f;
        }}
        * {{
            color: var(--white);
            background-color: var(--black);
        }}
       
    </style>
</head>
<body>
<div id="container">{content}</div>
<footer style="
position: fixed;
bottom: 20px;
left: 50%;
transform: translateX(-50%);
text-align: center;
color: var(--white);
background-color: transparent;
">
  Mit Liebe gebacken 🖤
  <a style="color: var(--red); background-color: transparent;"
     href="https://github.com/asozialesnetzwerk">
    Asoziales Netzwerk: Sektion GitHub
  </a>
</footer>
</body>
</html>
"""

os.makedirs(f"{DIR}/build", exist_ok=True)
# Känguru-Chroniken.\"\n---\n"

with open(f"{DIR}/info.json", "r") as my_file:
    info = json.loads(my_file.read())


def name_to_id(val):
    return re.sub(r"[^a-zäöüß0-9-]", "", val.lower().replace(" ", "-"))


def create_anchor(href, inner_html, color="var(--red)", classes="a_hover"):
    return (
        f"<a href='{href}' class='{classes}' style='color: {color};'>{inner_html}</a>"
    )


def create_heading(heading_type, text):
    el_id = name_to_id(text)
    return (
        f"<{heading_type} id='{el_id}'>"
        f"{create_anchor('#' + el_id, '🔗 ' + text)}"
        f"</{heading_type}>"
    )


rss_items = ""

persons_stuff: Dict[str, str] = {}
persons_rss: Dict[str, str] = {}
persons = info["personen"]
index_html = "<h1>Känguru-Soundboard:</h1>"
for book in info["bücher"]:
    book_name = book["name"]
    index_html += create_heading("h2", book_name)
    for chapter in book["kapitel"]:
        chapter_name = chapter["name"]
        index_html += create_heading("h3", chapter_name) + "<ul>"
        for file_text in chapter["dateien"]:
            file = re.sub(r"[^a-zäöüß0-9_-]+", "", file_text.lower().replace(" ", "_"))
            full_file = f"files/{file}.mp3"
            person = file_text.split("-")[0]
            to_write = (
                f"»{create_anchor(full_file, file_text.split('-', 1)[1], 'var(--light-grey)')}"
                f"«<br><audio controls><source src='{full_file}' type='audio/mpeg'></audio>"
            )

            persons_stuff[
                person
            ] = f"{persons_stuff.get(person, '')}<li>{to_write}</li>"

            index_html += (
                f"<li>{create_anchor(person, persons[person], 'var(--light-red)')}"
                f": {to_write}</li>"
            )
            # rss:
            title_file_name = (
                    persons[file_text.split("-", 1)[0]]
                    + ": »"
                    + file_text.split("-", 1)[1]
                    + "«"
            )
            rss = (
<<<<<<< HEAD
                    RSS_ITEM_STRING.format(
                        title=RSS_TITLE_STRING.format(
                            book=book_name,
                            chapter=chapter_name.split(":")[0],
                            file_name=title_file_name,
                        ),
                        file_name=file,
                    )
                    + "\n"
=======
                RSS_ITEM_STRING.format(
                    title=RSS_TITLE_STRING.format(
                        book=book_name,
                        chapter=chapter_name.split(":")[0],
                        file_name=title_file_name,
                    ),
                    file_name=file,
                )
                + "\n"
>>>>>>> fcb68204
            )
            rss_items += rss
            persons_rss[person] = persons_rss.get(person, "") + rss
        index_html += "</ul>"

# write main page:
with open(f"{DIR}/build/index.html", "w+") as main_page:
    main_page.write(
        HTML_STRING.format(
            extra_title="", extra_desc="", extra_link="", content=index_html
        )
    )

persons_html = "<h1>Känguru-Soundboard</h1>"

# pages for every person:
for key in persons_stuff:
    _dir = f"{DIR}/build/" + key
    os.makedirs(_dir, exist_ok=True)
    person = (
        persons[key].replace("Das", "dem").replace("Der", "dem").replace("Die", "der")
    )
    content = (
            "<h1>Känguru-Soundboard</h1><h2>"
            + persons[key]
            + "</h2>"
            + persons_stuff[key]
            .replace("(files/", "(../files/")
            .replace("src='files/", "src='../files/")
    )
    extra_title = " (Coole Sprüche/Sounds von " + person + ")"
    extra_desc = " mit coolen Sprüchen/Sounds von " + person
    with open(f"{_dir}/index.html", "w+") as person_page:
        person_page.write(
            HTML_STRING.format(
                extra_title=extra_title,
                extra_desc=extra_desc,
                extra_link=key,
                content=content,
            )
        )

    # page with sounds sorted by persons:
    persons_html += create_heading("h2", persons[key]) + persons_stuff[key]

    # rss for every person:
    with open(f"{_dir}/feed.rss", "w+") as person_rss:
        person_rss.write(
            RSS_STRING.format(
                items=persons_rss[key],
                extra_title=extra_title,
                extra_desc=extra_desc,
                extra_link=key,
            )
        )

# write persons page:
with open(f"{DIR}/build/persons.html", "w+") as persons_page:
    persons_page.write(
        HTML_STRING.format(
            extra_title="", extra_desc="", extra_link="", content=persons_html
        )
    )

# write rss:
with open(f"{DIR}/build/feed.rss", "w") as feed:
    feed.write(
        RSS_STRING.format(items=rss_items, extra_title="", extra_desc="", extra_link="")
    )

# copy files to build folder:
shutil.copytree(f"{DIR}/files", f"{DIR}/build/files", dirs_exist_ok=True)

# copy files to static path:
parent_dir = os.path.dirname(DIR)<|MERGE_RESOLUTION|>--- conflicted
+++ resolved
@@ -144,17 +144,6 @@
                     + "«"
             )
             rss = (
-<<<<<<< HEAD
-                    RSS_ITEM_STRING.format(
-                        title=RSS_TITLE_STRING.format(
-                            book=book_name,
-                            chapter=chapter_name.split(":")[0],
-                            file_name=title_file_name,
-                        ),
-                        file_name=file,
-                    )
-                    + "\n"
-=======
                 RSS_ITEM_STRING.format(
                     title=RSS_TITLE_STRING.format(
                         book=book_name,
@@ -164,7 +153,6 @@
                     file_name=file,
                 )
                 + "\n"
->>>>>>> fcb68204
             )
             rss_items += rss
             persons_rss[person] = persons_rss.get(person, "") + rss
